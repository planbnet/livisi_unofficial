--- conflicted
+++ resolved
@@ -115,8 +115,7 @@
                     )
                     coordinator.devices.add(device["id"])
                     entities.append(humidity_sensor)
-<<<<<<< HEAD
-                if device["type"] in POWER_CONSUMPTION_DEVICE:
+                if device["type"] in POWER_CONSUMPTION_DEVICES:
                     power_sensor: SensorEntity = LivisiSensor(
                         config_entry,
                         coordinator,
@@ -134,8 +133,6 @@
                     )
                     coordinator.devices.add(device["id"])
                     entities.append(power_sensor)
-=======
->>>>>>> c488f644
         async_add_entities(entities)
 
     config_entry.async_on_unload(
